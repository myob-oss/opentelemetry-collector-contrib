--- conflicted
+++ resolved
@@ -60,13 +60,8 @@
 	assert.Equal(t, err.Error(), "bad option")
 }
 
-<<<<<<< HEAD
-func TestBadClientProvider(t *testing.T) {
+func TestTraceProcessorBadClientProvider(t *testing.T) {
 	clientProvider := func(_ *zap.Logger, _ k8sconfig.APIConfig, _ kube.ExtractionRules, _ kube.Filters, _ kube.APIClientsetProvider, _ kube.InformerProvider, _ kube.OwnerProvider) (kube.Client, error) {
-=======
-func TestTraceProcessorBadClientProvider(t *testing.T) {
-	clientProvider := func(_ *zap.Logger, _ k8sconfig.APIConfig, _ kube.ExtractionRules, _ kube.Filters, _ kube.APIClientsetProvider, _ kube.InformerProvider) (kube.Client, error) {
->>>>>>> 4f2808d7
 		return nil, fmt.Errorf("bad client error")
 	}
 	p, err := NewTraceProcessor(
@@ -389,7 +384,7 @@
 }
 
 func TestMetricsProcessorBadClientProvider(t *testing.T) {
-	clientProvider := func(_ *zap.Logger, _ k8sconfig.APIConfig, _ kube.ExtractionRules, _ kube.Filters, _ kube.APIClientsetProvider, _ kube.InformerProvider) (kube.Client, error) {
+	clientProvider := func(_ *zap.Logger, _ k8sconfig.APIConfig, _ kube.ExtractionRules, _ kube.Filters, _ kube.APIClientsetProvider, _ kube.InformerProvider, _ kube.OwnerProvider) (kube.Client, error) {
 		return nil, fmt.Errorf("bad client error")
 	}
 	p, err := NewMetricsProcessor(
@@ -597,9 +592,8 @@
 func assertResourceHasStringAttribute(t *testing.T, r pdata.Resource, k, v string) {
 	got, ok := r.Attributes().Get(k)
 	assert.True(t, ok, fmt.Sprintf("resource does not contain attribute %s", k))
-<<<<<<< HEAD
-	assert.Equal(t, pdata.AttributeValueSTRING, got.Type(), "attribute %s is not of type string", k)
-	assert.Equal(t, v, got.StringVal(), "attribute %s is not equal to %s", k, v)
+	assert.EqualValues(t, pdata.AttributeValueSTRING, got.Type(), "attribute %s is not of type string", k)
+	assert.EqualValues(t, v, got.StringVal(), "attribute %s is not equal to %s", k, v)
 }
 
 //func BenchmarkConsumingTraceData(b *testing.B) {
@@ -625,9 +619,4 @@
 //		ctx := client.NewContext(context.Background(), &client.Client{IP: ip})
 //		p.ConsumeTraceData(ctx, consumerdata.TraceData{})
 //	}
-//}
-=======
-	assert.EqualValues(t, pdata.AttributeValueSTRING, got.Type(), "attribute %s is not of type string", k)
-	assert.EqualValues(t, v, got.StringVal(), "attribute %s is not equal to %s", k, v)
-}
->>>>>>> 4f2808d7
+//}